--- conflicted
+++ resolved
@@ -9,18 +9,16 @@
     _f: PhantomData<F>,
     pub max_payload_size: ByteSize,
     pub request_timeout: Duration,
-<<<<<<< HEAD
+    pub request_queue_size: usize,
 }
 
 impl<F: Factory> Config<F> {
-    pub fn new(max_payload_size: ByteSize, request_timeout: Duration) -> Self {
+    pub fn new(max_payload_size: ByteSize, request_timeout: Duration, request_queue_size: usize) -> Self {
         Self {
             _f: PhantomData,
             max_payload_size,
             request_timeout,
+            request_queue_size,
         }
     }
-=======
-    pub request_queue_size: usize,
->>>>>>> d3a633ff
 }