--- conflicted
+++ resolved
@@ -66,7 +66,20 @@
     InternalServerError = 7,
 }
 
-<<<<<<< HEAD
+impl LoquiError {
+    pub(crate) fn code(&self) -> LoquiErrorCode {
+        match self {
+            LoquiError::InvalidOpcode { .. } => LoquiErrorCode::InvalidOpcode,
+            LoquiError::UnsupportedVersion { .. } => LoquiErrorCode::UnsupportedVersion,
+            LoquiError::NoCommonEncoding { .. } => LoquiErrorCode::NoCommonEncoding,
+            LoquiError::InvalidEncoding => LoquiErrorCode::InvalidEncoding,
+            LoquiError::InvalidCompression => LoquiErrorCode::InvalidCompression,
+            LoquiError::PingTimeout => LoquiErrorCode::PingTimeout,
+            _ => LoquiErrorCode::InternalServerError,
+        }
+    }
+}
+
 /// Convert an error to a LoquiError::RequestTimeout if it's a timeout.
 pub fn convert_timeout_error(error: Error) -> Error {
     match error.downcast::<io::Error>() {
@@ -78,18 +91,5 @@
             }
         }
         Err(error) => error,
-=======
-impl LoquiError {
-    pub(crate) fn code(&self) -> LoquiErrorCode {
-        match self {
-            LoquiError::InvalidOpcode { .. } => LoquiErrorCode::InvalidOpcode,
-            LoquiError::UnsupportedVersion { .. } => LoquiErrorCode::UnsupportedVersion,
-            LoquiError::NoCommonEncoding { .. } => LoquiErrorCode::NoCommonEncoding,
-            LoquiError::InvalidEncoding => LoquiErrorCode::InvalidEncoding,
-            LoquiError::InvalidCompression => LoquiErrorCode::InvalidCompression,
-            LoquiError::PingTimeout => LoquiErrorCode::PingTimeout,
-            _ => LoquiErrorCode::InternalServerError,
-        }
->>>>>>> aede3852
     }
 }