use crate::encoder::Factory;
use crate::event_handler::EventHandler;
use crate::framed_io::ReaderWriter;
use crate::handler::Handler;
use crate::select_break::StreamExt;
use crate::sender::Sender;
use crate::LoquiError;
use failure::Error;
use futures::sync::mpsc::UnboundedReceiver;
use futures::sync::oneshot;
use futures_timer::Interval;
use loqui_protocol::frames::{LoquiFrame, Response};
use tokio::await;
use tokio::net::TcpStream;
use tokio::prelude::*;

#[derive(Debug)]
pub struct Connection<F: Factory, H: Handler<F>> {
    self_sender: Sender<H::InternalEvent>,
}

impl<F: Factory, H: Handler<F>> Connection<F, H> {
    /// Spawn a new `Connection` that runs in a separate task. Returns a handle for sending to
    /// the `Connection`.
    ///
    /// # Arguments
    ///
    /// * `tcp_stream` - the tcp socket
    /// * `handler` - implements client or server specific logic
    /// * `ready_tx` - a sender used to notify that the connection is ready for requests
    pub fn spawn(tcp_stream: TcpStream, handler: H, ready_tx: Option<oneshot::Sender<()>>) -> Self {
        let (self_sender, self_rx) = Sender::new();
        let connection = Self {
            self_sender: self_sender.clone(),
        };
        tokio::spawn_async(
            async move {
                let result = await!(run(tcp_stream, self_sender, self_rx, handler, ready_tx));
                if let Err(e) = result {
                    error!("Connection closed. error={:?}", e)
                }
            },
        );
        connection
    }

    pub fn send(&self, event: H::InternalEvent) -> Result<(), Error> {
        self.self_sender.internal(event)
    }

    pub fn close(&self) -> Result<(), Error> {
        self.self_sender.close()
    }
}

/// The events that can be received by the core connection loop once it begins running.
#[derive(Debug)]
pub enum Event<InternalEvent: Send + 'static> {
    /// A full frame was received on the socket.
    SocketReceive(LoquiFrame),
    /// A ping should be sent.
    Ping,
    /// Generic event that will be delegated to the connection handler.
    InternalEvent(InternalEvent),
    /// A response for a request was computed and should be sent back over the socket.
    ResponseComplete(Result<Response, (Error, u32)>),
    /// Close the connection gracefully.
    Close,
}

/// The core run loop for a connection.
/// Negotiates the connection then handles events until the socket dies or there is an error.
///
/// # Arguments
///
/// * `tcp_stream` - the tcp socket
/// * `self_sender` - a sender that is used to for the connection to enqueue an event to itself.
///                   This is used when a response for a request is computed asynchronously in a task.
/// * `self_rx` - a receiver that InternalEvents will be sent over
/// * `handler` - implements logic for the client or server specific things
/// * `ready_tx` - a sender used to notify that the connection is ready for requests
async fn run<F: Factory, H: Handler<F>>(
    tcp_stream: TcpStream,
    self_sender: Sender<H::InternalEvent>,
    self_rx: UnboundedReceiver<Event<H::InternalEvent>>,
    mut handler: H,
    ready_tx: Option<oneshot::Sender<()>>,
) -> Result<(), Error> {
    let tcp_stream = await!(handler.upgrade(tcp_stream))?;
    let max_payload_size = handler.max_payload_size();
    let reader_writer = ReaderWriter::new(tcp_stream, max_payload_size, H::SEND_GO_AWAY);

    let (ready, reader_writer) = match await!(handler.handshake(reader_writer)) {
        Ok((ready, reader_writer)) => (ready, reader_writer),
        Err((error, reader_writer)) => {
            debug!("Not ready. e={:?}", error);
            if let Some(reader_writer) = reader_writer {
                let (_reader, writer) = reader_writer.split();
                await!(writer.close(Some(&error)));
            }
            return Err(error);
        }
    };

    let (reader, mut writer) = reader_writer.split();
    debug!("Ready. {:?}", ready);
    if let Some(ready_tx) = ready_tx {
        ready_tx
            .send(())
            .map_err(|()| Error::from(LoquiError::ReadySendFailed))?;
    }

    // Convert each stream into a Result<Event, Error> stream.
    let ping_stream = Interval::new(ready.ping_interval)
        .map(|()| Event::Ping)
        .map_err(Error::from);
    let framed_reader = reader.map(Event::SocketReceive);
    let self_rx = self_rx.map_err(|()| LoquiError::EventReceiveError.into());

<<<<<<< HEAD
    let mut stream = framed_reader.select(self_rx).select(ping_stream);
    let encoder = F::make(ready.transport_options.encoding);
=======
    let mut stream = framed_reader
        .select_break(self_rx)
        .select_break(ping_stream);
>>>>>>> d3a633ff

    let mut event_handler = EventHandler::new(self_sender, handler, encoder);
    while let Some(event) = await!(stream.next()) {
        let event = event?;

        match event_handler.handle_event(event) {
            Ok(Some(frame)) => writer = await!(writer.write(frame))?,
            Ok(None) => {}
            Err(error) => {
                await!(writer.close(Some(&error)));
                return Ok(());
            }
        }
    }

    Err(LoquiError::ConnectionClosed.into())
}<|MERGE_RESOLUTION|>--- conflicted
+++ resolved
@@ -117,14 +117,10 @@
     let framed_reader = reader.map(Event::SocketReceive);
     let self_rx = self_rx.map_err(|()| LoquiError::EventReceiveError.into());
 
-<<<<<<< HEAD
-    let mut stream = framed_reader.select(self_rx).select(ping_stream);
-    let encoder = F::make(ready.transport_options.encoding);
-=======
     let mut stream = framed_reader
         .select_break(self_rx)
         .select_break(ping_stream);
->>>>>>> d3a633ff
+    let encoder = F::make(ready.transport_options.encoding);
 
     let mut event_handler = EventHandler::new(self_sender, handler, encoder);
     while let Some(event) = await!(stream.next()) {
