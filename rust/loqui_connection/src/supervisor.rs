--- conflicted
+++ resolved
@@ -1,11 +1,7 @@
 use crate::async_backoff::AsyncBackoff;
 use crate::connection::Connection;
-<<<<<<< HEAD
 use crate::encoder::Factory;
-use crate::error::LoquiError;
-=======
 use crate::error::{convert_timeout_error, LoquiError};
->>>>>>> d3a633ff
 use crate::handler::Handler;
 use failure::Error;
 use futures::sync::mpsc::{self, Sender, UnboundedSender};
@@ -17,7 +13,6 @@
 use tokio::net::TcpStream;
 use tokio::prelude::*;
 
-<<<<<<< HEAD
 #[derive(Debug)]
 enum Event<F: Factory, H: Handler<F>> {
     Internal(H::InternalEvent),
@@ -26,15 +21,10 @@
 
 /// A connection supervisor. It will indefinitely keep the connection alive. Supports backoff.
 pub struct Supervisor<F: Factory, H: Handler<F>> {
-    self_sender: UnboundedSender<Event<F, H>>,
-=======
-/// A connection supervisor. It will indefinitely keep the connection alive. Supports backoff.
-pub struct Supervisor<H: Handler> {
     event_sender: Sender<H::InternalEvent>,
     /// A Sender that will drop once the client is dropped. If it's dropped then we should
     /// stop trying to connect.
     _close_sender: UnboundedSender<()>,
->>>>>>> d3a633ff
 }
 
 impl<F: Factory, H: Handler<F>> Supervisor<F, H> {
@@ -44,16 +34,12 @@
     ///
     /// * `address` - The address to connect to
     /// * `handler_creator` - a `Fn` that creates a `Handler`. Called each time a new TCP connection is made.
-<<<<<<< HEAD
-    pub async fn connect<C>(address: SocketAddr, handler_creator: C) -> Result<Self, Error>
-=======
     /// * `queue_size` - the number of requests the supervisor should hold before dropping requests.
-    pub async fn connect<F>(
+    pub async fn connect<C>(
         address: SocketAddr,
-        handler_creator: F,
+        handler_creator: C,
         queue_size: usize,
     ) -> Result<Self, Error>
->>>>>>> d3a633ff
     where
         C: Fn() -> H + Send + Sync + 'static,
     {
