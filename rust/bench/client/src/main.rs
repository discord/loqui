#![feature(await_macro, async_await, futures_api)]

use bytesize::ByteSize;
use chrono;
use failure::Error;
use fern;
#[macro_use]
extern crate log;
use loqui_client::{Client, Config, Encoder, Factory};
use std::net::SocketAddr;
use std::sync::atomic::{AtomicUsize, Ordering};
use std::sync::Arc;
use std::thread;
use std::time::{Duration, Instant};

const ADDRESS: &str = "127.0.0.1:8080";

#[derive(Default)]
struct State {
    request_count: AtomicUsize,
    failed_requests: AtomicUsize,
    in_flight: AtomicUsize,
    max_age: AtomicUsize,
    request_time: AtomicUsize,
}

fn make_message() -> Vec<u8> {
    b"hello world".to_vec()
}

async fn do_work(client: Client<EncoderFactory>, state: Arc<State>) {
    let message = make_message();
    let start = Instant::now();
    state.in_flight.fetch_add(1, Ordering::SeqCst);

    match await!(client.request(message)) {
        Ok(payload) => {
            if &payload[..] != b"hello world" {
                state.failed_requests.fetch_add(1, Ordering::SeqCst);
            } else {
                state.request_count.fetch_add(1, Ordering::SeqCst);
            }
        }
        Err(e) => {
            state.failed_requests.fetch_add(1, Ordering::SeqCst);
            dbg!(e);
        }
    }

    let age = Instant::now().duration_since(start).as_micros() as usize;
    state.request_time.fetch_add(age, Ordering::SeqCst);

    if age > state.max_age.load(Ordering::SeqCst) {
        state.max_age.store(age, Ordering::SeqCst)
    }

    state.in_flight.fetch_sub(1, Ordering::SeqCst);
}

async fn work_loop(client: Client<EncoderFactory>, state: Arc<State>) {
    loop {
        await!(do_work(client.clone(), state.clone()));
    }
}

fn log_loop(state: Arc<State>) {
    let mut last_request_count = 0;
    let mut last = Instant::now();
    loop {
        thread::sleep(Duration::from_secs(1));
        let now = Instant::now();
        let elapsed = now.duration_since(last).as_millis() as f64 / 1000.0;
        let request_count = state.request_count.load(Ordering::SeqCst);
        let req_sec = (request_count - last_request_count) as f64 / elapsed;
        let avg_time = if request_count > last_request_count {
            state.request_time.load(Ordering::SeqCst) / (request_count - last_request_count)
        } else {
            0
        };

        let failed_requests = state.failed_requests.load(Ordering::SeqCst);
        let in_flight = state.in_flight.load(Ordering::SeqCst);
        let max_age = state.max_age.load(Ordering::SeqCst);
        info!(
            "{} total requests ({}/sec). last log {} sec ago. {} failed, {} in flight, {} µs max, {} µs avg response time",
            request_count, req_sec, elapsed, failed_requests, in_flight, max_age, avg_time
        );
        last_request_count = request_count;
        last = now;
        state.max_age.store(0, Ordering::SeqCst);
        state.request_time.store(0, Ordering::SeqCst);
    }
}

#[derive(Clone)]
struct EncoderFactory {}

impl Factory for EncoderFactory {
    type Decoded = Vec<u8>;
    type Encoded = Vec<u8>;

    const ENCODINGS: &'static [&'static str] = &["msgpack", "identity"];
    const COMPRESSIONS: &'static [&'static str] = &[];

    fn make(
        _encoding: &'static str,
    ) -> Arc<Box<Encoder<Encoded = Self::Encoded, Decoded = Self::Decoded>>> {
        Arc::new(Box::new(IdentityEncoder {}))
    }
}

#[derive(Clone)]
struct IdentityEncoder {}

impl Encoder for IdentityEncoder {
    type Decoded = Vec<u8>;
    type Encoded = Vec<u8>;

    fn decode(&self, payload: Vec<u8>) -> Result<Self::Decoded, Error> {
        Ok(payload)
    }

    fn encode(&self, payload: Self::Encoded) -> Result<(Vec<u8>, bool), Error> {
        Ok((payload, false))
    }
}

fn main() -> Result<(), Error> {
    let state = Arc::new(State::default());
    let log_state = state.clone();
    fern::Dispatch::new()
        .format(|out, message, record| {
            out.finish(format_args!(
                "{}[{}][{}:{}] {}",
                chrono::Local::now().format("[%Y-%m-%d][%H:%M:%S]"),
                record.level(),
                record.target(),
                record.line().unwrap_or(0),
                message
            ));
        })
        .level(log::LevelFilter::Debug)
        .level_for("tokio_core", log::LevelFilter::Warn)
        .level_for("tokio_reactor", log::LevelFilter::Warn)
        .chain(std::io::stdout())
        .apply()?;

    tokio::run_async(
        async move {
            tokio::spawn_async(
                async move {
                    log_loop(log_state.clone());
                },
            );

<<<<<<< HEAD
            let config = Config::<EncoderFactory>::new(ByteSize::kb(5000), Duration::from_secs(5));
=======
            let config = Config {
                max_payload_size: ByteSize::kb(5000),
                encoder: BytesEncoder {},
                request_timeout: Duration::from_secs(5),
                request_queue_size: 1_000,
            };
>>>>>>> d3a633ff
            let address: SocketAddr = ADDRESS.parse().expect("Failed to parse address.");
            let client = await!(Client::connect(address, config)).expect("Failed to connect");
            for _ in 0..100 {
                tokio::spawn_async(work_loop(client.clone(), state.clone()));
            }
        },
    );
    Ok(())
}<|MERGE_RESOLUTION|>--- conflicted
+++ resolved
@@ -153,16 +153,7 @@
                 },
             );
 
-<<<<<<< HEAD
-            let config = Config::<EncoderFactory>::new(ByteSize::kb(5000), Duration::from_secs(5));
-=======
-            let config = Config {
-                max_payload_size: ByteSize::kb(5000),
-                encoder: BytesEncoder {},
-                request_timeout: Duration::from_secs(5),
-                request_queue_size: 1_000,
-            };
->>>>>>> d3a633ff
+            let config = Config::<EncoderFactory>::new(ByteSize::kb(5000), Duration::from_secs(5), 10_000);
             let address: SocketAddr = ADDRESS.parse().expect("Failed to parse address.");
             let client = await!(Client::connect(address, config)).expect("Failed to connect");
             for _ in 0..100 {
